name = "HGF"
uuid = "63d42c3e-681c-42be-892f-a47f35336a79"
authors = ["Peter Thestrup Waade ptw@cas.au.dk", "Jacopo Comoglio jacopo.comoglio@gmail.com", "Christoph Mathys chmathys@cas.au.dk\n                and contributors"]
version = "0.1.0"

[deps]
DataFrames = "a93c6f00-e57d-5684-b7b6-d8193f3e46c0"
Distributions = "31c24e10-a181-5473-b8eb-7969acd0382f"
RecipesBase = "3cdcf5f2-1ef4-517c-9805-6587b60abb01"
Turing = "fce5fe82-541a-59a6-adf8-730c64b5f9a0"

[compat]
<<<<<<< HEAD
Distributions = "0.25"
=======
RecipesBase = "1"
Turing = "0.21"
>>>>>>> c4b5b708
julia = "1.7"

[extras]
Test = "8dfed614-e22c-5e08-85e1-65c5234f0b40"

[targets]
test = ["Test"]<|MERGE_RESOLUTION|>--- conflicted
+++ resolved
@@ -10,12 +10,9 @@
 Turing = "fce5fe82-541a-59a6-adf8-730c64b5f9a0"
 
 [compat]
-<<<<<<< HEAD
 Distributions = "0.25"
-=======
 RecipesBase = "1"
 Turing = "0.21"
->>>>>>> c4b5b708
 julia = "1.7"
 
 [extras]
