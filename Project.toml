--- conflicted
+++ resolved
@@ -10,11 +10,8 @@
 Turing = "fce5fe82-541a-59a6-adf8-730c64b5f9a0"
 
 [compat]
-<<<<<<< HEAD
 RecipesBase = "1"
-=======
 Turing = "0.21"
->>>>>>> d7073593
 julia = "1.7"
 
 [extras]
