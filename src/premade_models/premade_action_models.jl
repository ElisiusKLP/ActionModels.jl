"""
    binary_rw_softmax(agent::Agent, input::Bool)

Action model that learns from binary inputs with a classic Rescorla-Wagner model. Passes learnt probabilities through a softmax to get the action prpbability distribution.

Parameters: "learning_rate" and "softmax_action_precision".
States: "value", "value_probability", "action_probability".
"""
function binary_rw_softmax(agent::Agent, input::Union{Bool,Integer})

    #Read in parameters
    learning_rate = agent.parameters["learning_rate"]
    action_precision = agent.parameters["softmax_action_precision"]

    #Read in states
    old_value = agent.states["value"]

    #Sigmoid transform the value
    old_value_probability = 1 / (1 + exp(-old_value))

    #Get new value state
    new_value = old_value + learning_rate * (input - old_value_probability)

    #Pass through softmax to get action probability
    action_probability = 1 / (1 + exp(-action_precision * new_value))

    #Create Bernoulli normal distribution with mean of the target value and a standard deviation from parameters
    action_distribution = Distributions.Bernoulli(action_probability)

    #Update states
    agent.states["value"] = new_value
<<<<<<< HEAD
    agent.states["transformed_value"] = 1 / (1 + exp(-new_value))
    agent.states["action_probability"] = action_probability
=======
    agent.states["value_probability"], 1 / (1 + exp(-new_value))
    agent.states["action_probability"], action_probability
>>>>>>> a8fa5eae
    #Add to history
    push!(agent.history["value"], new_value)
    push!(agent.history["value_probability"], 1 / (1 + exp(-new_value)))
    push!(agent.history["action_probability"], action_probability)

    return action_distribution
end<|MERGE_RESOLUTION|>--- conflicted
+++ resolved
@@ -29,13 +29,8 @@
 
     #Update states
     agent.states["value"] = new_value
-<<<<<<< HEAD
-    agent.states["transformed_value"] = 1 / (1 + exp(-new_value))
+    agent.states["value_probability"] = 1 / (1 + exp(-new_value))
     agent.states["action_probability"] = action_probability
-=======
-    agent.states["value_probability"], 1 / (1 + exp(-new_value))
-    agent.states["action_probability"], action_probability
->>>>>>> a8fa5eae
     #Add to history
     push!(agent.history["value"], new_value)
     push!(agent.history["value_probability"], 1 / (1 + exp(-new_value)))
